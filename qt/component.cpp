/*
 * Copyright (C) 2016 Matthias Klumpp <matthias@tenstral.net>
 *
 * Licensed under the GNU Lesser General Public License Version 2.1
 *
 * This library is free software: you can redistribute it and/or modify
 * it under the terms of the GNU Lesser General Public License as published by
 * the Free Software Foundation, either version 2.1 of the license, or
 * (at your option) any later version.
 *
 * This library is distributed in the hope that it will be useful,
 * but WITHOUT ANY WARRANTY; without even the implied warranty of
 * MERCHANTABILITY or FITNESS FOR A PARTICULAR PURPOSE.  See the
 * GNU Lesser General Public License for more details.
 *
 * You should have received a copy of the GNU Lesser General Public License
 * along with this library.  If not, see <http://www.gnu.org/licenses/>.
 */

#include "appstream.h"
#include "component.h"

#include <QSharedData>
#include <QStringList>
#include <QUrl>
#include <QMap>
#include <QMultiHash>
#include <QDebug>
#include <QIcon>
#include "chelpers.h"
#include "icon.h"
#include "screenshot.h"
#include "release.h"
#include "bundle.h"

using namespace AppStream;

typedef QHash<Component::Kind, QString> KindMap;
Q_GLOBAL_STATIC_WITH_ARGS(KindMap, kindMap, ( {
    { Component::KindGeneric, QLatin1String("generic") },
    { Component::KindDesktopApp, QLatin1String("desktop-application") },
    { Component::KindConsoleApp, QLatin1String("console-application") },
    { Component::KindWebApp, QLatin1String("web-application") },
    { Component::KindAddon, QLatin1String("addon") },
    { Component::KindFont, QLatin1String("font") },
    { Component::KindCodec, QLatin1String("codec") },
    { Component::KindInputmethod, QLatin1String("inputmethod") },
    { Component::KindFirmware, QLatin1String("firmware") },
    { Component::KindDriver, QLatin1String("driver") },
    { Component::KindLocalization, QLatin1String("localization") },
    { Component::KindUnknown, QLatin1String("unknown") }
    }
));

QString Component::kindToString(Component::Kind kind) {
    return kindMap->value(kind);
}

Component::Kind Component::stringToKind(const QString& kindString) {
    if(kindString.isEmpty()) {
        return KindGeneric;
    }
    if(kindString ==  QLatin1String("generic"))
        return KindGeneric;

    if (kindString == QLatin1String("desktop-application"))
        return KindDesktopApp;

    if (kindString == QLatin1String("console-application"))
        return KindConsoleApp;

    if (kindString == QLatin1String("web-application"))
        return KindWebApp;

    if (kindString == QLatin1String("addon"))
        return KindAddon;

    if (kindString == QLatin1String("font"))
        return KindFont;

    if (kindString == QLatin1String("codec"))
        return KindCodec;

    if (kindString==QLatin1String("inputmethod"))
        return KindInputmethod;

    if (kindString == QLatin1String("firmware"))
        return KindFirmware;

    if (kindString == QLatin1String("driver"))
        return KindDriver;

    if (kindString == QLatin1String("localization"))
        return KindLocalization;

    return KindUnknown;

}

Component::UrlKind Component::stringToUrlKind(const QString& urlKindString) {
    if (urlKindString == QLatin1String("homepage")) {
        return UrlKindHomepage;
    }
    if (urlKindString == QLatin1String("bugtracker")) {
        return UrlKindBugtracker;
    }
    if (urlKindString == QLatin1String("faq")) {
        return UrlKindFaq;
    }
    if (urlKindString == QLatin1String("help")) {
        return UrlKindHelp;
    }
    if (urlKindString == QLatin1String("donation")) {
        return UrlKindDonation;
    }
    return UrlKindUnknown;
}

typedef QHash<Component::UrlKind, QString> UrlKindMap;
Q_GLOBAL_STATIC_WITH_ARGS(UrlKindMap, urlKindMap, ({
        { Component::UrlKindBugtracker, QLatin1String("bugtracker") },
        { Component::UrlKindDonation, QLatin1String("donation") },
        { Component::UrlKindFaq, QLatin1String("faq") },
        { Component::UrlKindHelp, QLatin1String("help") },
        { Component::UrlKindHomepage, QLatin1String("homepage") },
        { Component::UrlKindUnknown, QLatin1String("unknown") },
    }));

QString Component::urlKindToString(Component::UrlKind kind) {
    return urlKindMap->value(kind);
}

Component::Component(const Component& other)
    : m_cpt(other.m_cpt)
{
    g_object_ref(m_cpt);
}

Component::Component()
{
    m_cpt = as_component_new();
}

Component::Component(_AsComponent *cpt)
    : m_cpt(cpt)
{
    g_object_ref(m_cpt);
}

Component::~Component()
{
    g_object_unref(m_cpt);
}

Component::Kind Component::kind() const
{
    return static_cast<Component::Kind>(as_component_get_kind (m_cpt));
}

void Component::setKind(Component::Kind kind)
{
    as_component_set_kind(m_cpt, static_cast<AsComponentKind>(kind));
}

QString Component::id() const
{
    return valueWrap(as_component_get_id(m_cpt));
}

void Component::setId(const QString& id)
{
    as_component_set_id(m_cpt, qPrintable(id));
}

QString Component::dataId() const
{
    return valueWrap(as_component_get_data_id(m_cpt));
}

void Component::setDataId(const QString& cdid)
{
    as_component_set_data_id(m_cpt, qPrintable(cdid));
}

QString Component::desktopId() const
{
    return valueWrap(as_component_get_desktop_id(m_cpt));
}

QStringList Component::packageNames() const
{
    return valueWrap(as_component_get_pkgnames(m_cpt));
}

QString Component::name() const
{
    return valueWrap(as_component_get_name(m_cpt));
}

void Component::setName(const QString& name, const QString& lang)
{
    as_component_set_name(m_cpt, qPrintable(name), lang.isEmpty()? NULL : qPrintable(lang));
}

QString Component::summary() const
{
    return valueWrap(as_component_get_summary(m_cpt));
}

void Component::setSummary(const QString& summary, const QString& lang)
{
    as_component_set_summary(m_cpt, qPrintable(summary), lang.isEmpty()? NULL : qPrintable(lang));
}

QString Component::description() const
{
    return valueWrap(as_component_get_description(m_cpt));
}

void Component::setDescription(const QString& description, const QString& lang)
{
    as_component_set_description(m_cpt, qPrintable(description), lang.isEmpty()? NULL : qPrintable(lang));
}

QString Component::projectLicense() const
{
    return valueWrap(as_component_get_project_license(m_cpt));
}

void Component::setProjectLicense(const QString& license)
{
    as_component_set_project_license(m_cpt, qPrintable(license));
}

QString Component::projectGroup() const
{
    return valueWrap(as_component_get_project_group(m_cpt));
}

void Component::setProjectGroup(const QString& group)
{
    as_component_set_project_group(m_cpt, qPrintable(group));
}

QString Component::developerName() const
{
    return valueWrap(as_component_get_developer_name(m_cpt));
}

void Component::setDeveloperName(const QString& developerName, const QString& lang)
{
    as_component_set_developer_name(m_cpt, qPrintable(developerName), lang.isEmpty()? NULL : qPrintable(lang));
}

QStringList Component::compulsoryForDesktops() const
{
    return valueWrap(as_component_get_compulsory_for_desktops(m_cpt));
}

bool Component::isCompulsoryForDesktop(const QString& desktop) const
{
    return as_component_is_compulsory_for_desktop(m_cpt, qPrintable(desktop));
}

QStringList Component::categories() const
{
    return valueWrap(as_component_get_categories(m_cpt));
}

bool Component::hasCategory(const QString& category) const
{
    return as_component_has_category(m_cpt, qPrintable(category));
}

QStringList Component::extends() const
{
    return valueWrap(as_component_get_extends(m_cpt));
}

QList<AppStream::Component> Component::addons() const
{
    QList<AppStream::Component> res;

    auto addons = as_component_get_addons (m_cpt);
    res.reserve(addons->len);
    for (uint i = 0; i < addons->len; i++) {
        auto cpt = AS_COMPONENT (g_ptr_array_index (addons, i));
        res.append(Component(cpt));
    }
    return res;
}

QUrl Component::url(Component::UrlKind kind) const
{
    return QUrl(as_component_get_url(m_cpt, static_cast<AsUrlKind>(kind)));
}

QList<Icon> Component::icons() const
{
    QList<Icon> res;

    auto icons = as_component_get_icons(m_cpt);
    res.reserve(icons->len);
    for (uint i = 0; i < icons->len; i++) {
        auto icon = AS_ICON (g_ptr_array_index (icons, i));
        res.append(Icon(icon));
    }
    return res;
}

Icon Component::icon(const QSize& size) const
{
    auto res = as_component_get_icon_by_size (m_cpt, size.width(), size.height());
    if (res == NULL)
        return Icon();
    return Icon(res);
}

QList<Provided> Component::provided() const
{
    QList<Provided> res;

    auto provEntries = as_component_get_provided(m_cpt);
    res.reserve(provEntries->len);
    for (uint i = 0; i < provEntries->len; i++) {
        auto prov = AS_PROVIDED (g_ptr_array_index (provEntries, i));
        res.append(Provided(prov));
    }
    return res;
}

AppStream::Provided Component::provided(Provided::Kind kind) const
{
    auto prov = as_component_get_provided_for_kind(m_cpt, (AsProvidedKind) kind);
    return Provided(prov);
}

QList<Screenshot> Component::screenshots() const
{
    QList<Screenshot> res;

    auto screenshots = as_component_get_screenshots(m_cpt);
    res.reserve(screenshots->len);
    for (uint i = 0; i < screenshots->len; i++) {
        auto scr = AS_SCREENSHOT (g_ptr_array_index (screenshots, i));
        res.append(Screenshot(scr));
    }
    return res;
}

QList<Release> Component::releases() const
{
    QList<Release> res;

    auto rels = as_component_get_releases(m_cpt);
    res.reserve(rels->len);
    for (uint i = 0; i < rels->len; i++) {
        auto rel = AS_RELEASE (g_ptr_array_index (rels, i));
        res.append(Release(rel));
    }
    return res;
}

QList<Bundle> Component::bundles() const
{
    QList<Bundle> res;

    auto bdls = as_component_get_bundles(m_cpt);
    res.reserve(bdls->len);
    for (uint i = 0; i < bdls->len; i++) {
        auto bundle = AS_BUNDLE (g_ptr_array_index (bdls, i));
        res.append(Bundle(bundle));
    }
    return res;
}

Bundle Component::bundle(Bundle::Kind kind) const
{
    auto bundle = as_component_get_bundle(m_cpt, (AsBundleKind) kind);
    if (bundle == NULL)
<<<<<<< HEAD
        return Bundle();
    return Bundle(bundle);
=======
        return nullptr;
    return bundle;
}

QIcon AppStream::Component::icon() const
{
    QIcon ret;
    auto icons = as_component_get_icons(m_cpt);
    for (int i = 0; i < icons->len; i++) {
        AsIcon *icon = AS_ICON (g_ptr_array_index (icons, i));
        const QSize size(as_icon_get_width(icon), as_icon_get_height(icon));

        switch (as_icon_get_kind (icon)) {
            case AS_ICON_KIND_LOCAL:
                ret.addFile(as_icon_get_filename(icon), size);
                break;
            case AS_ICON_KIND_CACHED:
                ret.addFile(as_icon_get_filename(icon), size);
                break;
            case AS_ICON_KIND_STOCK:
                if (ret.isNull())
                    ret = QIcon::fromTheme(as_icon_get_name(icon));
                break;
            default:
            case AS_ICON_KIND_REMOTE:
                qWarning() << "Unsupported remote icons";
                break;
        }
    }
    return ret;
>>>>>>> db6fe174
}<|MERGE_RESOLUTION|>--- conflicted
+++ resolved
@@ -378,12 +378,8 @@
 {
     auto bundle = as_component_get_bundle(m_cpt, (AsBundleKind) kind);
     if (bundle == NULL)
-<<<<<<< HEAD
         return Bundle();
     return Bundle(bundle);
-=======
-        return nullptr;
-    return bundle;
 }
 
 QIcon AppStream::Component::icon() const
@@ -412,5 +408,4 @@
         }
     }
     return ret;
->>>>>>> db6fe174
 }